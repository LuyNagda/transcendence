--- conflicted
+++ resolved
@@ -5,11 +5,8 @@
 from django.shortcuts import render
 from rest_framework.decorators import api_view, permission_classes
 from authentication.decorators import IsAuthenticatedWithCookie
-<<<<<<< HEAD
-=======
 from channels.layers import get_channel_layer
 from asgiref.sync import async_to_sync
->>>>>>> 8b75fbf9
 
 # Constants for parameter validation
 MIN_GENERATIONS = 1
@@ -101,8 +98,6 @@
         save_file = settings.STATICFILES_DIRS[0] / 'saved_ai' / ai_name
         log = ai.train_ai(save_file, training_params)
 
-<<<<<<< HEAD
-=======
         # Send notification via WebSocket
         channel_layer = get_channel_layer()
         async_to_sync(channel_layer.group_send)(
@@ -110,7 +105,6 @@
             {'type': 'ai_modified'}
         )
 
->>>>>>> 8b75fbf9
         return JsonResponse({
             "status": "success",
             "log": log,
