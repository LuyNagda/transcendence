--- conflicted
+++ resolved
@@ -1,21 +1,4 @@
 {% load static %}
-<<<<<<< HEAD
-<div class="offcanvas offcanvas-start w-50" tabindex="-1" id="chatCanvas" aria-labelledby="chatCanvas">
-	<div class="offcanvas-header">
-		<h4 class="offcanvas-title">Chat</h4>
-		<button type="button" class="btn-close" data-bs-dismiss="offcanvas" aria-label="Close"></button>
-	</div>
-	<div class="offcanvas-body">
-		<div class="row">
-			<div class="col-4 user-list" role="navigation" aria-labelledby="userListHeading">
-				<h5 id="userListHeading">Users</h5>
-				<ul class="rounded bg-dark-subtle m-0 p-3" style="list-style-type: none;">
-					{% for user in users %}
-					<li>
-						<button href="#" class="btn btn-transparent btn-sm me-1 user-chat" data-user-id="{{ user.id }}" aria-label="Chat with {{ user.name|default:user.username }}">
-							<img src="{{ user.profile_picture.url }}" class="rounded-circle" style="max-width: 20px;" alt="{{ user.name|default:user.username }}'s profile picture">
-							{{ user.name|default:user.username }}
-=======
 {% block content %}
 <div class="offcanvas offcanvas-start w-50" data-bs-backdrop="static" tabindex="-1" id="chatCanvas" aria-labelledby="chatCanvas">
     <div class="offcanvas-header">
@@ -33,7 +16,6 @@
 							<img src="{{ user.profile_picture.url }}" class="rounded-circle" style="max-width: 20px;"
 								alt="{{ user.name|default:user.username }}'s profile picture">
 							<span class="user-name" aria-live="polite">{{ user.name|default:user.username }}</span>
->>>>>>> 324d88ab
 							<span class="status-icon" aria-live="polite">
 								{% if blocked_users is not None and user.id not in blocked_users %}
 								{% if user.online %}
