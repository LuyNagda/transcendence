--- conflicted
+++ resolved
@@ -3,24 +3,9 @@
 {% block title %}Index{% endblock %}
 
 {% block content %}
-<<<<<<< HEAD
-<header>
-    <ul>
-        <li><a href="#" hx-get="{% url 'profile' %}" hx-target="#content" hx-swap="outerHTML"
-                hx-push-url="true">Profile</a></li>
-        <li><a href="#" hx-get="{% url 'settings' %}" hx-target="#content" hx-swap="outerHTML"
-                hx-push-url="true">Settings</a></li>
-        <li><a href="#" hx-get="{% url 'logout' %}" hx-target="#content" hx-swap="outerHTML"
-                hx-push-url="true">Logout</a></li>
-        <li><a href="#" hx-get="{% url 'chat' %}" hx-target="#content" hx-swap="outerHTML" hx-push-url="true">Chat</a>
-        </li>
-    </ul>
-</header>
-=======
 
 {% block navbar %}{% include "navbar.html" %}{% endblock %}
 
->>>>>>> ae8b8fac
 <div id="index">
     <h1>I am Index File</h1>
 </div>
