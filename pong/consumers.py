--- conflicted
+++ resolved
@@ -3,22 +3,10 @@
 from django.utils import timezone
 from channels.generic.websocket import AsyncWebsocketConsumer
 from channels.db import database_sync_to_async
-<<<<<<< HEAD
-from .models import PongRoom, PongGame
-from django.contrib.auth import get_user_model
-from channels.exceptions import DenyConnection
-from django.core.exceptions import ObjectDoesNotExist
-from asgiref.sync import async_to_sync, sync_to_async
-import traceback
-from django.utils import timezone
-from channels.exceptions import DenyConnection, StopConsumer
-from contextlib import asynccontextmanager
-=======
 from asgiref.sync import async_to_sync
 from contextlib import asynccontextmanager
 from django.contrib.auth import get_user_model
 from .models import PongRoom, PongGame
->>>>>>> 456bef4d
 
 logger = logging.getLogger(__name__)
 
@@ -38,15 +26,7 @@
 
 class PongGameConsumer(AsyncWebsocketConsumer):
     async def connect(self):
-<<<<<<< HEAD
-        """
-        Handle WebSocket connection with improved state tracking and error handling.
-        """
-        try:
-            # Initialize connection state and basic attributes
-=======
-        try:
->>>>>>> 456bef4d
+        try:
             self.connection_state = 'initializing'
             self.user = self.scope.get("user")
             self.game_id = self.scope['url_route']['kwargs']['game_id']
@@ -67,73 +47,6 @@
                 await self.close(code=4001)
                 return
 
-<<<<<<< HEAD
-            # Update state to authenticating
-            self.connection_state = 'authenticating'
-
-            try:
-                # 2. Get and validate game
-                self.game = await self.get_game()
-                if not self.game:
-                    logger.error(f"Game not found: game_id={self.game_id}")
-                    await self.close(code=4004)
-                    return
-
-                # 3. Validate user's participation
-                is_player = (self.user == self.game.player1) or (self.user == self.game.player2)
-                if not is_player and not self.game.player2_is_ai:
-                    logger.error("User not authorized for game", extra={
-                        'user_id': self.user.id,
-                        'game_id': self.game_id,
-                        'player1_id': self.game.player1.id,
-                        'player2_id': getattr(self.game.player2, 'id', None),
-                        'is_ai': self.game.player2_is_ai
-                    })
-                    await self.close(code=4003)
-                    return
-
-                # 4. Check game status
-                if self.game.status != 'ongoing':
-                    logger.error("Game is not in ongoing state", extra={
-                        'game_id': self.game_id,
-                        'status': self.game.status
-                    })
-                    await self.close(code=4005)
-                    return
-
-                # Update state to validated
-                self.connection_state = 'validated'
-
-                # 5. Add to game group and accept connection using a lock
-                async with channel_layer_lock(self.channel_layer, f"game_{self.game_id}_connect"):
-                    await self.channel_layer.group_add(self.game_group_name, self.channel_name)
-                    await self.accept()
-                    
-                    # Update state to connected
-                    self.connection_state = 'connected'
-                    
-                    # 6. Send initial game state with AI player info if applicable
-                    game_state = await self.get_game_state()
-                    await self.send(text_data=json.dumps({
-                        'type': 'game_state',
-                        'state': game_state,
-                        'is_host': self.user == self.game.player1,
-                        'connection_state': self.connection_state
-                    }))
-                    
-                    # 7. Notify other players about connection
-                    await self.channel_layer.group_send(
-                        self.game_group_name,
-                        {
-                            'type': 'player_ready',
-                            'user_id': self.user.id,
-                            'username': self.user.username,
-                            'is_host': self.user == self.game.player1,
-                            'is_ai_opponent': self.game.player2_is_ai,
-                            'connection_state': self.connection_state
-                        }
-                    )
-=======
             # Update state to validating
             self.connection_state = 'validating'
 
@@ -226,41 +139,33 @@
                 'connection_state': getattr(self, 'connection_state', 'unknown')
             })
             await self.close(code=4002)
->>>>>>> 456bef4d
-
-                    logger.info("WebSocket connection accepted", extra={
-                        'user_id': self.user.id,
-                        'game_id': self.game_id,
-                        'is_host': self.user == self.game.player1,
-                        'connection_state': self.connection_state
-                    })
-
-            except ObjectDoesNotExist as e:
-                logger.error("Game or related object not found", extra={
-                    'error': str(e),
-                    'game_id': self.game_id,
-                    'connection_state': self.connection_state
-                })
-                await self.close(code=4004)
-            except Exception as e:
-                logger.error("Error during game validation", extra={
-                    'error_type': type(e).__name__,
-                    'error_message': str(e),
-                    'traceback': traceback.format_exc(),
-                    'connection_state': self.connection_state
-                })
-                await self.close(code=4002)
-
+
+    async def receive(self, text_data):
+        try:
+            data = json.loads(text_data)
+            message_type = data.get('type')
+            
+            if message_type == 'webrtc_signal':
+                # Transmettre le signal WebRTC à l'autre joueur
+                await self.channel_layer.group_send(
+                    self.game_group_name,
+                    {
+                        'type': 'relay_webrtc_signal',
+                        'signal': data.get('signal'),
+                        'from_user': self.user.id
+                    }
+                )
+            elif message_type == 'game_finished':
+                # Mettre à jour le score et l'état de la partie
+                await self.update_game_state(
+                    data.get('player1_score'),
+                    data.get('player2_score'),
+                    'finished'
+                )
+
+        except json.JSONDecodeError:
+            logger.error(f'Invalid game JSON data: {text_data}')
         except Exception as e:
-<<<<<<< HEAD
-            logger.error("Critical error during connection", extra={
-                'error_type': type(e).__name__,
-                'error_message': str(e),
-                'traceback': traceback.format_exc(),
-                'connection_state': getattr(self, 'connection_state', 'unknown')
-            })
-            await self.close(code=4002)
-=======
             logger.error(f'Game error: {str(e)}, data: {text_data}')
 
     async def relay_webrtc_signal(self, event):
@@ -281,7 +186,6 @@
                 'signal': event['signal'],
                 'from_user': sender_id
             }))
->>>>>>> 456bef4d
 
     async def disconnect(self, close_code):
         logger.info("Game disconnection", extra={
@@ -347,12 +251,6 @@
             'status': self.game.status,
             'is_ai_game': self.game.player2_is_ai
         }
-<<<<<<< HEAD
-
-    async def player_ready(self, event):
-        """Handle player ready event with AI opponent info"""
-        await self.send(text_data=json.dumps({
-=======
     
     @database_sync_to_async
     def update_game_state(self, player1_score, player2_score, status):
@@ -366,66 +264,10 @@
 
     async def notify_player_ready(self, event):
         self.send(text_data=json.dumps({
->>>>>>> 456bef4d
             'type': 'player_ready',
             'user_id': event['user_id'],
             'username': event['username'],
             'is_host': event['is_host'],
-<<<<<<< HEAD
-            'is_ai_opponent': event.get('is_ai_opponent', False)
-        }))
-
-    async def disconnect(self, close_code):
-        logger.info("Game disconnection", extra={
-            'user_id': getattr(self.user, 'id', None),
-            'game_id': getattr(self, 'game_id', None),
-            'close_code': close_code
-        })
-        
-        if hasattr(self, 'game_group_name'):
-            try:
-                # Remove from game group
-                await self.channel_layer.group_discard(
-                    self.game_group_name,
-                    self.channel_name
-                )
-                
-                # Only notify others and update game if we have a valid game and user
-                if hasattr(self, 'game') and hasattr(self, 'user') and not self.user.is_anonymous:
-                    # Notify other players about disconnection
-                    await self.channel_layer.group_send(
-                        self.game_group_name,
-                        {
-                            'type': 'player_disconnected',
-                            'user_id': self.user.id
-                        }
-                    )
-                    
-                    # Update game status if needed
-                    await self.update_game_on_disconnect()
-
-            except Exception as e:
-                logger.error("Error during disconnect cleanup", extra={
-                    'error': str(e),
-                    'traceback': traceback.format_exc(),
-                    'game_id': getattr(self, 'game_id', None)
-                })
-
-    @database_sync_to_async
-    def update_game_on_disconnect(self):
-        """Update game status when a player disconnects"""
-        if self.game.status == 'ongoing':
-            self.game.status = 'finished'
-            # Set winner as the other player
-            if self.user == self.game.player1:
-                self.game.player2_score = 11  # Win score
-            else:
-                self.game.player1_score = 11  # Win score
-            self.game.finished_at = timezone.now()
-            self.game.save()
-
-            # Reset room state to LOBBY if this game was associated with a room
-=======
             'is_ai_opponent': event.get('is_ai_opponent', False),
             'connection_state': self.connection_state
         }))
@@ -444,7 +286,6 @@
             self.game.save()
 
             # Reset room state to LOBBY
->>>>>>> 456bef4d
             if self.game.room:
                 self.game.room.state = 'LOBBY'
                 self.game.room.save()
@@ -687,13 +528,6 @@
             self.room.state = 'PLAYING'
             self.room.save()
 
-<<<<<<< HEAD
-            # Update room state first
-            self.room.state = 'PLAYING'
-            self.room.save()
-
-=======
->>>>>>> 456bef4d
             player2 = None
             player2_is_ai = self.room.mode == 'AI'
             
@@ -726,17 +560,9 @@
             'player1_id': event['player1_id'],
             'is_ai_game': event.get('is_ai_game', False)
         }
-<<<<<<< HEAD
-        
-        # Only include player2_id if it exists (not AI mode)
         if 'player2_id' in event:
             response_data['player2_id'] = event['player2_id']
-            
-=======
-        if 'player2_id' in event:
-            response_data['player2_id'] = event['player2_id']
-
->>>>>>> 456bef4d
+
         await self.send(text_data=json.dumps(response_data))
 
     @database_sync_to_async
