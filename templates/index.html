--- conflicted
+++ resolved
@@ -3,19 +3,9 @@
 {% block title %}Index{% endblock %}
 
 {% block content %}
-<<<<<<< HEAD
-<header>
-    <ul>
-        <li><a href="#" hx-get="{% url 'profile' %}" hx-target="#content" hx-swap="outerHTML" hx-push-url="true" hx-headers='{"Authorization": "Bearer {{ access_token }}"}'>Profile</a></li>
-        <li><a href="#" hx-get="{% url 'settings' %}" hx-target="#content" hx-swap="outerHTML" hx-push-url="true" hx-headers='{"Authorization": "Bearer {{ access_token }}"}'>Settings</a></li>
-        <li><a href="#" hx-get="{% url 'logout' %}" hx-target="#content" hx-swap="outerHTML" hx-push-url="true" hx-headers='{"Authorization": "Bearer {{ access_token }}"}'>Logout</a></li>
-    </ul>
-</header>
-=======
 
 {% block navbar %}{% include "navbar.html" %}{% endblock %}
 
->>>>>>> 1b5e78b1
 <div id="index">
     <h1>I am Index File</h1>
 </div>
