import os, json, multiprocessing, logging
import numpy as np
from ai.gamesimulation import train_normal
from channels.layers import get_channel_layer
from asgiref.sync import async_to_sync

logger = logging.getLogger(__name__)

NB_INPUTS = 5
NB_NEURONS_LAYER1 = 12
NB_NEURONS_LAYER2 = 12
NB_NEURONS_LAYER3 = 12
NB_NEURONS_LAYER4 = 12
NB_NEURONS_LAYER5 = 3

WEIGHT_MUTATION_RATE = 0.1
BIAS_MUTATION_RATE = 0.05

np.random.seed()

class Layer_Dense:
    def __init__(self, n_inputs, n_neurons):
        # Weights and biases are set with random numbers
        self.weights = np.random.randn(n_inputs, n_neurons)
        self.biases = np.random.randn(1, n_neurons) * 0.1
        
    def forward(self, inputs):
        # Output are calculate by multiplying each input with theirs weight and then adding the biaises
        self.output = np.dot(inputs, self.weights) + self.biases
        return self.output

# Activation Rectified Linear Unit is use to only use positives outputs
class Activation_ReLU:
    def forward(self, inputs):
        self.output = np.maximum(0, inputs)
        return self.output

# Transform the inputs into probabilities
class Activation_SoftMax:
    def forward(self, inputs):
        try:
            # Force overflow errors to be raised
            np.seterr(over='raise')

            # Protect from overflow. In case of batch inputs, keeps it in the rigth format
            exp_values = np.exp(inputs - np.max(inputs, axis=1, keepdims=True))

            probabilities = exp_values / np.sum(exp_values, axis=1, keepdims=True)
            self.output = probabilities
            return self.output

        except FloatingPointError as e:
            raise OverflowError(f"Overflow detected in softmax computation: {e}")

class Neuron_Network:
    def __init__(self, nb_inputs, nb_layer1_neurons, nb_layer2_neurons, nb_layer3_neurons, nb_layer4_neurons, nb_layer5_neurons):
        self.layer1 = Layer_Dense(nb_inputs, nb_layer1_neurons)
        self.activation1 = Activation_ReLU()
        self.layer2 = Layer_Dense(nb_layer1_neurons, nb_layer2_neurons)
        self.activation2 = Activation_ReLU()
        self.layer3 = Layer_Dense(nb_layer2_neurons, nb_layer3_neurons)
        self.activation3 = Activation_ReLU()
        self.layer4 = Layer_Dense(nb_layer3_neurons, nb_layer4_neurons)
        self.activation4 = Activation_ReLU()
        self.layer5 = Layer_Dense(nb_layer4_neurons, nb_layer5_neurons)
        self.activation5 = Activation_SoftMax()
        self.ai_score = 0

    def __copy__(self):
        """Copy constructor to create a new instance with the same weights and biases."""
        new_network = Neuron_Network(NB_INPUTS, NB_NEURONS_LAYER1, NB_NEURONS_LAYER2, NB_NEURONS_LAYER3)
        
        new_network.layer1.weights = self.layer1.weights.copy()
        new_network.layer1.biases = self.layer1.biases.copy()
        new_network.layer2.weights = self.layer2.weights.copy()
        new_network.layer2.biases = self.layer2.biases.copy()
        new_network.layer3.weights = self.layer3.weights.copy()
        new_network.layer3.biases = self.layer3.biases.copy()
        new_network.layer4.weights = self.layer4.weights.copy()
        new_network.layer4.biases = self.layer4.biases.copy()
        new_network.layer5.weights = self.layer5.weights.copy()
        new_network.layer5.biases = self.layer5.biases.copy()
        
        new_network.ai_score = self.ai_score
        return new_network

    def forward(self, inputs):
        self.output = self.layer1.forward(inputs)
        self.output = self.activation1.forward(self.output)
        self.output = self.layer2.forward(self.output)
        self.output = self.activation2.forward(self.output)
        self.output = self.layer3.forward(self.output)
        self.output = self.activation3.forward(self.output)
        self.output = self.layer4.forward(self.output)
        self.output = self.activation4.forward(self.output)
        self.output = self.layer5.forward(self.output)
        self.output = self.activation5.forward(self.output)
        return self.output
    
    def decision(self, paddle_y, ball, height, width):
        ball_relative_x = ball.center_x / width
        ball_relative_y = ball.center_y / height
        paddle_relative_y = paddle_y / height

        X = [ball_relative_x, ball_relative_y, ball.dx, ball.dy, paddle_relative_y]
        response = self.forward(X)

        return np.argmax(response)
    
    def __lt__(self, other):
        return ((self.ai_score) < (other.ai_score))
    
    def __repr__(self):
        return str(self.ai_score)
    
    def to_dict(self):
        return {
            "layer1": {
                "weights" : self.layer1.weights.tolist(),
                "biases": self.layer1.biases.tolist()
            },
            "layer2": {
                "weights" : self.layer2.weights.tolist(),
                "biases": self.layer2.biases.tolist()
            },
            "layer3": {
                "weights" : self.layer3.weights.tolist(),
                "biases": self.layer3.biases.tolist()
            },
            "layer4": {
                "weights" : self.layer4.weights.tolist(),
                "biases": self.layer4.biases.tolist()
            },
            "layer5": {
                "weights" : self.layer5.weights.tolist(),
                "biases": self.layer5.biases.tolist()
            }
        }
    
    def to_json(self):
        return json.dumps(self.to_dict())

    def load_from_dict(self, data):
        self.layer1.weights = np.array(data["layer1"]["weights"])
        self.layer1.biases = np.array(data["layer1"]["biases"])
        self.layer2.weights = np.array(data["layer2"]["weights"])
        self.layer2.biases = np.array(data["layer2"]["biases"])
        self.layer3.weights = np.array(data["layer3"]["weights"])
        self.layer3.biases = np.array(data["layer3"]["biases"])
        self.layer4.weights = np.array(data["layer4"]["weights"])
        self.layer4.biases = np.array(data["layer4"]["biases"])
        self.layer5.weights = np.array(data["layer5"]["weights"])
        self.layer5.biases = np.array(data["layer5"]["biases"])

def Init_Ai(save_file, nb_species):
    Ai_Sample = []
    Ai_Sample.clear()

    if os.path.exists(save_file):
        with open(save_file, 'r') as imp:
            ai_data_list = json.load(imp)
            
            while len(Ai_Sample) < nb_species and ai_data_list:
                Saved_Ai_dict = ai_data_list.pop(0)
                network = Neuron_Network(NB_INPUTS, NB_NEURONS_LAYER1, NB_NEURONS_LAYER2, NB_NEURONS_LAYER3, NB_NEURONS_LAYER4, NB_NEURONS_LAYER5)
                network.load_from_dict(Saved_Ai_dict)
                Ai_Sample.append(network)

        # Mutate weights of the 5 best performing AIs
        Crossover_mutation(Ai_Sample, nb_species)
        
        # Add random AIs to reach 'nb_species'
        remaining = nb_species - len(Ai_Sample)
        for i in range(remaining):
            random_ai = Neuron_Network(NB_INPUTS, NB_NEURONS_LAYER1, NB_NEURONS_LAYER2, NB_NEURONS_LAYER3, NB_NEURONS_LAYER4, NB_NEURONS_LAYER5)
            Ai_Sample.append(random_ai)
        
        print(f"AIs from {save_file} successfully loaded")

    else:
        # Create 'nb_species' random AIs
        for i in range(nb_species):
            random_ai = Neuron_Network(NB_INPUTS, NB_NEURONS_LAYER1, NB_NEURONS_LAYER2, NB_NEURONS_LAYER3, NB_NEURONS_LAYER4, NB_NEURONS_LAYER5)
            Ai_Sample.append(random_ai)
        
        print(f"Random AIs successfully loaded")
    
    # Reset scores
    for i in range(nb_species):
        Ai_Sample[i].ai_score = 0

    return Ai_Sample

def apply_mutation(layer):
    """
    Apply mutation to the weights and biases of a neural network layer.

    Parameters:
    layer (Layer_Dense): The layer to mutate.

    Returns:
    Layer_Dense: The mutated layer.

    Raises:
    Exception: If an error occurs during mutation.
    """

    try:
        # Force overflow errors to be raised
        np.seterr(over='raise')

        # Get weights' matrix shape
        weight_shape = layer.weights.shape
        # Generate a matrix with random value
        random_values = np.random.random(weight_shape)
        # Creat a boolean mask, true indicates the weight that will mutate
        mutation_mask = random_values < WEIGHT_MUTATION_RATE
        # Count the number of mutations
        nb_mutations = np.sum(mutation_mask)
        # Generate some mutation values
        mutation_value = np.random.randn(nb_mutations) * 0.1
        # Add the mutations to the weights specified byt the mutation mask
        layer.weights[mutation_mask] += mutation_value

        # Do the same for the biases
        bias_shape = layer.biases.shape
        random_values = np.random.random(bias_shape)
        mutation_mask = random_values < BIAS_MUTATION_RATE
        nb_mutations = np.sum(mutation_mask)
        mutation_value = np.random.randn(nb_mutations) * 0.05
        layer.biases[mutation_mask] += mutation_value

    except FloatingPointError as e:
        raise OverflowError(f"Numerical error during mutation: {e}")

    except FloatingPointError as e:
        raise Exception(f"Numerical error during mutation: {e}")

    except Exception as e:
        raise Exception(f"An unexpected error occurred during mutation: {e}")

    return layer

def Crossover_mutation(Ai_Sample, nb_species):
    """
    Perform crossover and mutation on a population of AI samples.

    Parameters:
    Ai_Sample (list): The current population of AI samples.
    nb_species (int): The target number of species in the population.

    Returns:
    None
    """
<<<<<<< HEAD

    # Crossover & Mutation
    while (len(Ai_Sample) < nb_species - 5):
        # Select 2 parent randomly from the 5 best performing AI and instance a child
        parent1, parent2 = np.random.choice(Ai_Sample[:5], 2, replace=False)
        child = Neuron_Network(NB_INPUTS, NB_NEURONS_LAYER1, NB_NEURONS_LAYER2, NB_NEURONS_LAYER3, NB_NEURONS_LAYER4, NB_NEURONS_LAYER5)

        # Crossover for both weights and biases
        child.layer1.weights = (parent1.layer1.weights + parent2.layer1.weights) / 2
        child.layer1.biases = (parent1.layer1.biases + parent2.layer1.biases) / 2
        child.layer2.weights = (parent1.layer2.weights + parent2.layer2.weights) / 2
        child.layer2.biases = (parent1.layer2.biases + parent2.layer2.biases) / 2
        child.layer3.weights = (parent1.layer3.weights + parent2.layer3.weights) / 2
        child.layer3.biases = (parent1.layer3.biases + parent2.layer3.biases) / 2
        child.layer4.weights = (parent1.layer4.weights + parent2.layer4.weights) / 2
        child.layer4.biases = (parent1.layer4.biases + parent2.layer4.biases) / 2
        child.layer5.weights = (parent1.layer5.weights + parent2.layer5.weights) / 2
        child.layer5.biases = (parent1.layer5.biases + parent2.layer5.biases) / 2

        # Mutate for both weights and biases
        child.layer1 = apply_mutation(child.layer1)
        child.layer2 = apply_mutation(child.layer2)
        child.layer3 = apply_mutation(child.layer3)
        child.layer4 = apply_mutation(child.layer4)
        child.layer5 = apply_mutation(child.layer5)

        # Add this mutated child to the AI's list
        Ai_Sample.append(child)
=======
    try:
        # Force overflow errors to be raised
        np.seterr(over='raise')

        # Crossover & Mutation
        while (len(Ai_Sample) < nb_species - 5):
            # Select 2 parent randomly from the 5 best performing AI and instance a child
            parent1, parent2 = np.random.choice(Ai_Sample[:5], 2, replace=False)
            child = Neuron_Network(NB_INPUTS, NB_NEURONS_LAYER1, NB_NEURONS_LAYER2, NB_NEURONS_LAYER3)

            # Crossover for both weights and biases
            child.layer1.weights = np.clip((parent1.layer1.weights + parent2.layer1.weights) / 2, -1e6, 1e6)
            child.layer1.biases = np.clip((parent1.layer1.biases + parent2.layer1.biases) / 2, -1e6, 1e6)
            child.layer2.weights = np.clip((parent1.layer2.weights + parent2.layer2.weights) / 2, -1e6, 1e6)
            child.layer2.biases = np.clip((parent1.layer2.biases + parent2.layer2.biases) / 2, -1e6, 1e6)
            child.layer3.weights = np.clip((parent1.layer3.weights + parent2.layer3.weights) / 2, -1e6, 1e6)
            child.layer3.biases = np.clip((parent1.layer3.biases + parent2.layer3.biases) / 2, -1e6, 1e6)

            # Mutate for both weights and biases
            child.layer1 = apply_mutation(child.layer1)
            child.layer2 = apply_mutation(child.layer2)
            child.layer3 = apply_mutation(child.layer3)

            # Add this mutated child to the AI's list
            Ai_Sample.append(child)
    
    except FloatingPointError as e:
        raise OverflowError(f"Overflow detected during crossover: {e}")
>>>>>>> 09388865

def Save_Best_Ai(Ai_Sample, save_file):
    # Sort AI from the best performer to the least one
    Ai_Sample.sort(reverse=True)

    if (Ai_Sample[0].ai_score == 0):
        print("Save aborted: no competent AI find")
        return

    # Create the directory if it doesn't exist
    os.makedirs(os.path.dirname(save_file), exist_ok=True)

    ai_data_list = []
    for i in range(5):
        ai_data_list.append(Ai_Sample[i].to_dict())
    
    for i in range(5, len(Ai_Sample)):
        if Ai_Sample[i].ai_score > Ai_Sample[0].ai_score * 0.95:
            ai_data_list.append(Ai_Sample[i].to_dict())
        else:
            break
    
    # Save entire list as JSON
    with open(save_file, 'w') as save:
        json.dump(ai_data_list, save)
        print("Save complete: ", save_file)

    # Clean the list
    Ai_Sample.clear()

def train_process(Ai_selected, Ai_nb, time_limit, max_score, result_queue):
    ai_score = train_normal(Ai_selected, Ai_nb, time_limit, max_score)

    result_queue.put((Ai_nb, ai_score))

def train_ai(ai_name, save_file, training_params):
    Ai_Sample = []
    send_training_update(f"Start of {ai_name}'s training")

    nb_generation = training_params.get('nb_generation')
    nb_species = training_params.get('nb_species')
    time_limit = training_params.get('time_limit')
    max_score = training_params.get('max_score')

    for j in range(nb_generation):
<<<<<<< HEAD
        bestAi = -42
        bestScore = -42
        log_header = ""
        log_header += (
            f"\n        ========== Generation #{j} ===========\n"
            f"Max score = {max_score}\n\n"
=======
        log_header = (
            f"\n        ========== Generation {j + 1} / {nb_generation} ===========\n"
            f"Number of species = {nb_species}\n"
            f"Time limit = {time_limit}\n"
            f"Max score = {max_score}\n"
>>>>>>> 09388865
        )

        logger.info(log_header)
        send_training_update(log_header)

        try:
            Ai_Sample = Init_Ai(save_file, nb_species)
        
        except Exception as e:
            error = f"Error in Ai initialisation: {e}"
            send_training_update(error)
            logger.error(error)
            continue

        processes = []
        # Queue to store results
        result_queue = multiprocessing.Queue()

<<<<<<< HEAD
        # Use half of available CPU cores
        nb_core = max(1, multiprocessing.cpu_count() - 1)
        with multiprocessing.Pool(processes=(nb_core)) as pool:
            training_results = pool.map(train_species_wrapper, training_args)
=======
        for Ai_nb in range(nb_species):
            # Create a new process
            process = multiprocessing.Process(target=train_process, args=(Ai_Sample[Ai_nb], Ai_nb, time_limit, max_score, result_queue))
            process.start()
            processes.append((Ai_nb, process, result_queue))
>>>>>>> 09388865

        for Ai_nb, process, result_queue in processes:
            # Set timeout for each process
            process.join(timeout=100)

            if process.is_alive():
                send_training_update(f"⚠️ AI {Ai_nb} timed out and was skipped. Score = {Ai_Sample[Ai_nb].ai_score}")
                process.terminate()  # Kill the process if it is stuck
                process.join()
            else:
                try:
                    returned_Ai_nb, ai_score = result_queue.get_nowait()
                    Ai_Sample[returned_Ai_nb].ai_score = ai_score

                    logger.info(f"[train_process] AI {returned_Ai_nb}: \t{ai_score}")
                    send_training_update(f"The AI {returned_Ai_nb} \tscore is {ai_score}")

                except Exception as e:
                    logger.error(f"⚠️ AI {Ai_nb} failed to return a result: {e}")
                    send_training_update(f"⚠️ AI {Ai_nb} failed to return a result")

            if point > bestScore:
                bestScore = point
                bestAi = Ai_nb

        print(f'\nBest Ai of the generation {j}: AI{bestAi} with {bestScore} points')
        Save_Best_Ai(Ai_Sample, save_file)

    logger.info(f"End of {ai_name}'s training\n")
    send_training_update(f"\nEnd of {ai_name}'s training\n")

def load_Ai(save_file):
    with open(save_file, 'r') as imp:
        # Load first AI from JSON
        ai_dict = json.load(imp)

        # Create a new Neuron_Network instance
        network = Neuron_Network(NB_INPUTS, NB_NEURONS_LAYER1, NB_NEURONS_LAYER2, NB_NEURONS_LAYER3, NB_NEURONS_LAYER4, NB_NEURONS_LAYER5)
        
        # Load the network data from the saved Ai dictionary
        network.load_from_dict(ai_dict)
        return network

def send_training_update(log_message):
    """Send AI training log updates to all users via WebSocket."""
    channel_layer = get_channel_layer()
    async_to_sync(channel_layer.group_send)(
        "ai_group",
        {
            "type": "ai_training_log",
            "message": log_message
        }
    )<|MERGE_RESOLUTION|>--- conflicted
+++ resolved
@@ -1,8 +1,7 @@
 import os, json, multiprocessing, logging
 import numpy as np
 from ai.gamesimulation import train_normal
-from channels.layers import get_channel_layer
-from asgiref.sync import async_to_sync
+from ai.misc.backup import backup_file
 
 logger = logging.getLogger(__name__)
 
@@ -38,19 +37,12 @@
 # Transform the inputs into probabilities
 class Activation_SoftMax:
     def forward(self, inputs):
-        try:
-            # Force overflow errors to be raised
-            np.seterr(over='raise')
-
-            # Protect from overflow. In case of batch inputs, keeps it in the rigth format
-            exp_values = np.exp(inputs - np.max(inputs, axis=1, keepdims=True))
-
-            probabilities = exp_values / np.sum(exp_values, axis=1, keepdims=True)
-            self.output = probabilities
-            return self.output
-
-        except FloatingPointError as e:
-            raise OverflowError(f"Overflow detected in softmax computation: {e}")
+        # Protect from overflow. In case of batch inputs, keeps it in the rigth format
+        exp_values = np.exp(inputs - np.max(inputs, axis=1, keepdims=True))
+
+        probabilities = exp_values / np.sum(exp_values, axis=1, keepdims=True)
+        self.output = probabilities
+        return self.output
 
 class Neuron_Network:
     def __init__(self, nb_inputs, nb_layer1_neurons, nb_layer2_neurons, nb_layer3_neurons, nb_layer4_neurons, nb_layer5_neurons):
@@ -65,6 +57,7 @@
         self.layer5 = Layer_Dense(nb_layer4_neurons, nb_layer5_neurons)
         self.activation5 = Activation_SoftMax()
         self.ai_score = 0
+        self.sample_gen = 0
 
     def __copy__(self):
         """Copy constructor to create a new instance with the same weights and biases."""
@@ -82,6 +75,7 @@
         new_network.layer5.biases = self.layer5.biases.copy()
         
         new_network.ai_score = self.ai_score
+        new_network.sample_gen = self.sample_gen
         return new_network
 
     def forward(self, inputs):
@@ -206,9 +200,6 @@
     """
 
     try:
-        # Force overflow errors to be raised
-        np.seterr(over='raise')
-
         # Get weights' matrix shape
         weight_shape = layer.weights.shape
         # Generate a matrix with random value
@@ -231,9 +222,6 @@
         layer.biases[mutation_mask] += mutation_value
 
     except FloatingPointError as e:
-        raise OverflowError(f"Numerical error during mutation: {e}")
-
-    except FloatingPointError as e:
         raise Exception(f"Numerical error during mutation: {e}")
 
     except Exception as e:
@@ -252,7 +240,6 @@
     Returns:
     None
     """
-<<<<<<< HEAD
 
     # Crossover & Mutation
     while (len(Ai_Sample) < nb_species - 5):
@@ -281,36 +268,6 @@
 
         # Add this mutated child to the AI's list
         Ai_Sample.append(child)
-=======
-    try:
-        # Force overflow errors to be raised
-        np.seterr(over='raise')
-
-        # Crossover & Mutation
-        while (len(Ai_Sample) < nb_species - 5):
-            # Select 2 parent randomly from the 5 best performing AI and instance a child
-            parent1, parent2 = np.random.choice(Ai_Sample[:5], 2, replace=False)
-            child = Neuron_Network(NB_INPUTS, NB_NEURONS_LAYER1, NB_NEURONS_LAYER2, NB_NEURONS_LAYER3)
-
-            # Crossover for both weights and biases
-            child.layer1.weights = np.clip((parent1.layer1.weights + parent2.layer1.weights) / 2, -1e6, 1e6)
-            child.layer1.biases = np.clip((parent1.layer1.biases + parent2.layer1.biases) / 2, -1e6, 1e6)
-            child.layer2.weights = np.clip((parent1.layer2.weights + parent2.layer2.weights) / 2, -1e6, 1e6)
-            child.layer2.biases = np.clip((parent1.layer2.biases + parent2.layer2.biases) / 2, -1e6, 1e6)
-            child.layer3.weights = np.clip((parent1.layer3.weights + parent2.layer3.weights) / 2, -1e6, 1e6)
-            child.layer3.biases = np.clip((parent1.layer3.biases + parent2.layer3.biases) / 2, -1e6, 1e6)
-
-            # Mutate for both weights and biases
-            child.layer1 = apply_mutation(child.layer1)
-            child.layer2 = apply_mutation(child.layer2)
-            child.layer3 = apply_mutation(child.layer3)
-
-            # Add this mutated child to the AI's list
-            Ai_Sample.append(child)
-    
-    except FloatingPointError as e:
-        raise OverflowError(f"Overflow detected during crossover: {e}")
->>>>>>> 09388865
 
 def Save_Best_Ai(Ai_Sample, save_file):
     # Sort AI from the best performer to the least one
@@ -341,14 +298,25 @@
     # Clean the list
     Ai_Sample.clear()
 
-def train_process(Ai_selected, Ai_nb, time_limit, max_score, result_queue):
-    ai_score = train_normal(Ai_selected, Ai_nb, time_limit, max_score)
-
-    result_queue.put((Ai_nb, ai_score))
-
-def train_ai(ai_name, save_file, training_params):
+def train_species_wrapper(args):
+    """
+    Wrapper function to unpack arguments for train_normal
+    
+    :param args: Tuple (Ai_selected, Ai_nb)
+    :return: Training result or log
+    """
+    Ai_selected, Ai_nb, time_limit, max_score = args
+    training_log = train_normal(Ai_selected, Ai_nb, time_limit, max_score)
+
+    print(training_log)
+    logger.info(training_log)
+
+    point = Ai_selected.ai_score
+    return training_log, point, Ai_nb
+
+def train_ai(save_file, training_params):
     Ai_Sample = []
-    send_training_update(f"Start of {ai_name}'s training")
+    log = ""
 
     nb_generation = training_params.get('nb_generation')
     nb_species = training_params.get('nb_species')
@@ -356,70 +324,38 @@
     max_score = training_params.get('max_score')
 
     for j in range(nb_generation):
-<<<<<<< HEAD
         bestAi = -42
         bestScore = -42
         log_header = ""
         log_header += (
             f"\n        ========== Generation #{j} ===========\n"
             f"Max score = {max_score}\n\n"
-=======
-        log_header = (
-            f"\n        ========== Generation {j + 1} / {nb_generation} ===========\n"
-            f"Number of species = {nb_species}\n"
-            f"Time limit = {time_limit}\n"
-            f"Max score = {max_score}\n"
->>>>>>> 09388865
         )
 
+        print(log_header)
         logger.info(log_header)
-        send_training_update(log_header)
+        log += log_header
 
         try:
             Ai_Sample = Init_Ai(save_file, nb_species)
         
         except Exception as e:
-            error = f"Error in Ai initialisation: {e}"
-            send_training_update(error)
-            logger.error(error)
+            log += f"Error in Ai initialisation: {e}"
             continue
 
-        processes = []
-        # Queue to store results
-        result_queue = multiprocessing.Queue()
-
-<<<<<<< HEAD
+        # Prepare arguments for parallel processing
+        training_args = [(Ai_Sample[i], i, time_limit, max_score) for i in range(nb_species)]
+
         # Use half of available CPU cores
         nb_core = max(1, multiprocessing.cpu_count() - 1)
         with multiprocessing.Pool(processes=(nb_core)) as pool:
             training_results = pool.map(train_species_wrapper, training_args)
-=======
-        for Ai_nb in range(nb_species):
-            # Create a new process
-            process = multiprocessing.Process(target=train_process, args=(Ai_Sample[Ai_nb], Ai_nb, time_limit, max_score, result_queue))
-            process.start()
-            processes.append((Ai_nb, process, result_queue))
->>>>>>> 09388865
-
-        for Ai_nb, process, result_queue in processes:
-            # Set timeout for each process
-            process.join(timeout=100)
-
-            if process.is_alive():
-                send_training_update(f"⚠️ AI {Ai_nb} timed out and was skipped. Score = {Ai_Sample[Ai_nb].ai_score}")
-                process.terminate()  # Kill the process if it is stuck
-                process.join()
-            else:
-                try:
-                    returned_Ai_nb, ai_score = result_queue.get_nowait()
-                    Ai_Sample[returned_Ai_nb].ai_score = ai_score
-
-                    logger.info(f"[train_process] AI {returned_Ai_nb}: \t{ai_score}")
-                    send_training_update(f"The AI {returned_Ai_nb} \tscore is {ai_score}")
-
-                except Exception as e:
-                    logger.error(f"⚠️ AI {Ai_nb} failed to return a result: {e}")
-                    send_training_update(f"⚠️ AI {Ai_nb} failed to return a result")
+
+        log_score = ""
+
+        for training_log, point, Ai_nb in training_results:
+            log_score += training_log + "\n"
+            Ai_Sample[Ai_nb].ai_score = point
 
             if point > bestScore:
                 bestScore = point
@@ -427,9 +363,10 @@
 
         print(f'\nBest Ai of the generation {j}: AI{bestAi} with {bestScore} points')
         Save_Best_Ai(Ai_Sample, save_file)
-
-    logger.info(f"End of {ai_name}'s training\n")
-    send_training_update(f"\nEnd of {ai_name}'s training\n")
+        backup_file(save_file, j + 1)
+        log += log_score
+    
+    return log
 
 def load_Ai(save_file):
     with open(save_file, 'r') as imp:
@@ -441,15 +378,4 @@
         
         # Load the network data from the saved Ai dictionary
         network.load_from_dict(ai_dict)
-        return network
-
-def send_training_update(log_message):
-    """Send AI training log updates to all users via WebSocket."""
-    channel_layer = get_channel_layer()
-    async_to_sync(channel_layer.group_send)(
-        "ai_group",
-        {
-            "type": "ai_training_log",
-            "message": log_message
-        }
-    )+        return network