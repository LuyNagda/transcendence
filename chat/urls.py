--- conflicted
+++ resolved
@@ -7,9 +7,5 @@
     path('block/<int:user_id>/', views.block_user, name='block_user'),
     path('unblock/<int:user_id>/', views.unblock_user, name='unblock_user'),
     path('status/<int:user_id>/', views.get_user_status, name='get_user_status'),
-<<<<<<< HEAD
-    path('load_chat_data/', views.load_chat_data, name='load_chat_data'),
-=======
     path('users/', views.get_users, name='get_users'),
->>>>>>> 11682c37
 ]