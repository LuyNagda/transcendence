# **************************************************************************** #
#                                                                              #
#                                                         :::      ::::::::    #
#    Makefile                                           :+:      :+:    :+:    #
#                                                     +:+ +:+         +:+      #
#    By: agaley <agaley@student.42lyon.fr>          +#+  +:+       +#+         #
#                                                 +#+#+#+#+#+   +#+            #
#    Created: 2023/12/15 15:51:13 by agaley            #+#    #+#              #
#    Updated: 2024/06/27 15:34:58 by agaley           ###   ########lyon.fr    #
#                                                                              #
# **************************************************************************** #

SHELL := /bin/bash

NAME = transcendence

ENV_FILE = transcendence/.env

export MY_GID ?= $(id -g)
export BUILD_TYPE ?= prod
export MY_UID ?= $(id -u)
export NGINX_PORT_1 ?= 8000
export NGINX_PORT_2 ?= 8001
export PORT ?= 8080

SRC_ENV = set -a; source $(ENV_FILE); set +a;

VENV = .venv
PYTHON = $(VENV)/bin/python
PIP = $(VENV)/bin/pip

all: dev

$(NAME):

run: daemon
	@make logs

daemon:
	npm run build && \
	$(SRC_ENV) docker compose --profile prod up --build -d

<<<<<<< HEAD
dev: build
	npm i & \
=======
dev:
>>>>>>> 6964d56c
	npm run dev & \
	$(SRC_ENV) docker compose --profile dev up --build --watch

$(VENV)/bin/activate: requirements.txt
	python3 -m venv $(VENV)
	$(PIP) install -r requirements.txt

venv: $(VENV)/bin/activate

makemigrations:
	$(call run_migrations)

# To run for new apps : make makemigrations-app_name
makemigrations-%:
	$(call run_migrations,$*)

migrate:
	$(SRC_ENV) docker compose run --rm auth python manage.py migrate
	$(SRC_ENV) docker compose down

db-update: makemigrations migrate

db-clean:
	$(SRC_ENV) docker compose down -v

rebuild:
	$(SRC_ENV) BUILD_TYPE=dev docker compose --profile dev build

logs:
	$(SRC_ENV) docker compose logs -f

stop:
	$(SRC_ENV) docker compose stop

test: stop
	$(SRC_ENV) docker compose up --build auth-test

siege: stop daemon
	$(MAKE) wait-for-healthy
	echo "init" > siege.log
	docker compose up siege
	# make logs
	@make clean
	cat siege.log

docker-clean:
	docker compose down --rmi all

docker-fclean:
	docker system prune --all --volumes -f

clean: docker-stop docker-clean

fclean: db-clean clean docker-fclean

re: fclean all
debug_re: fclean debug

.PHONY: all clean fclean re debug debug_re
.PHONY: env test run daemon dev logs stop
.PHONY: docker-stop docker-fclean run_tests
.PHONY: makemigrations makemigrations-% migrate db-update

define wait-for-healthy
	$(SRC_ENV) \
	while [ "$$(docker inspect --format='{{.State.Health.Status}}' $$container_id)" != "healthy" ]; do \
		echo "Waiting for container $$container_id to become healthy..."; \
		sleep 1; \
	done
endef

define run_migrations
	$(SRC_ENV) \
	echo $(PWD) && \
	container_id=$$(docker compose run --build --remove-orphans -d -v $(PWD):/host auth /bin/bash -c "chmod +x /app/makemigrations.sh && /app/makemigrations.sh $(if $(1),$(1))")

endef
<|MERGE_RESOLUTION|>--- conflicted
+++ resolved
@@ -1,125 +1,120 @@
-# **************************************************************************** #
-#                                                                              #
-#                                                         :::      ::::::::    #
-#    Makefile                                           :+:      :+:    :+:    #
-#                                                     +:+ +:+         +:+      #
-#    By: agaley <agaley@student.42lyon.fr>          +#+  +:+       +#+         #
-#                                                 +#+#+#+#+#+   +#+            #
-#    Created: 2023/12/15 15:51:13 by agaley            #+#    #+#              #
-#    Updated: 2024/06/27 15:34:58 by agaley           ###   ########lyon.fr    #
-#                                                                              #
-# **************************************************************************** #
-
-SHELL := /bin/bash
-
-NAME = transcendence
-
-ENV_FILE = transcendence/.env
-
-export MY_GID ?= $(id -g)
-export BUILD_TYPE ?= prod
-export MY_UID ?= $(id -u)
-export NGINX_PORT_1 ?= 8000
-export NGINX_PORT_2 ?= 8001
-export PORT ?= 8080
-
-SRC_ENV = set -a; source $(ENV_FILE); set +a;
-
-VENV = .venv
-PYTHON = $(VENV)/bin/python
-PIP = $(VENV)/bin/pip
-
-all: dev
-
-$(NAME):
-
-run: daemon
-	@make logs
-
-daemon:
-	npm run build && \
-	$(SRC_ENV) docker compose --profile prod up --build -d
-
-<<<<<<< HEAD
-dev: build
-	npm i & \
-=======
-dev:
->>>>>>> 6964d56c
-	npm run dev & \
-	$(SRC_ENV) docker compose --profile dev up --build --watch
-
-$(VENV)/bin/activate: requirements.txt
-	python3 -m venv $(VENV)
-	$(PIP) install -r requirements.txt
-
-venv: $(VENV)/bin/activate
-
-makemigrations:
-	$(call run_migrations)
-
-# To run for new apps : make makemigrations-app_name
-makemigrations-%:
-	$(call run_migrations,$*)
-
-migrate:
-	$(SRC_ENV) docker compose run --rm auth python manage.py migrate
-	$(SRC_ENV) docker compose down
-
-db-update: makemigrations migrate
-
-db-clean:
-	$(SRC_ENV) docker compose down -v
-
-rebuild:
-	$(SRC_ENV) BUILD_TYPE=dev docker compose --profile dev build
-
-logs:
-	$(SRC_ENV) docker compose logs -f
-
-stop:
-	$(SRC_ENV) docker compose stop
-
-test: stop
-	$(SRC_ENV) docker compose up --build auth-test
-
-siege: stop daemon
-	$(MAKE) wait-for-healthy
-	echo "init" > siege.log
-	docker compose up siege
-	# make logs
-	@make clean
-	cat siege.log
-
-docker-clean:
-	docker compose down --rmi all
-
-docker-fclean:
-	docker system prune --all --volumes -f
-
-clean: docker-stop docker-clean
-
-fclean: db-clean clean docker-fclean
-
-re: fclean all
-debug_re: fclean debug
-
-.PHONY: all clean fclean re debug debug_re
-.PHONY: env test run daemon dev logs stop
-.PHONY: docker-stop docker-fclean run_tests
-.PHONY: makemigrations makemigrations-% migrate db-update
-
-define wait-for-healthy
-	$(SRC_ENV) \
-	while [ "$$(docker inspect --format='{{.State.Health.Status}}' $$container_id)" != "healthy" ]; do \
-		echo "Waiting for container $$container_id to become healthy..."; \
-		sleep 1; \
-	done
-endef
-
-define run_migrations
-	$(SRC_ENV) \
-	echo $(PWD) && \
-	container_id=$$(docker compose run --build --remove-orphans -d -v $(PWD):/host auth /bin/bash -c "chmod +x /app/makemigrations.sh && /app/makemigrations.sh $(if $(1),$(1))")
-
-endef
+# **************************************************************************** #
+#                                                                              #
+#                                                         :::      ::::::::    #
+#    Makefile                                           :+:      :+:    :+:    #
+#                                                     +:+ +:+         +:+      #
+#    By: agaley <agaley@student.42lyon.fr>          +#+  +:+       +#+         #
+#                                                 +#+#+#+#+#+   +#+            #
+#    Created: 2023/12/15 15:51:13 by agaley            #+#    #+#              #
+#    Updated: 2024/06/27 15:34:58 by agaley           ###   ########lyon.fr    #
+#                                                                              #
+# **************************************************************************** #
+
+SHELL := /bin/bash
+
+NAME = transcendence
+
+ENV_FILE = transcendence/.env
+
+export MY_GID ?= $(id -g)
+export BUILD_TYPE ?= prod
+export MY_UID ?= $(id -u)
+export NGINX_PORT_1 ?= 8000
+export NGINX_PORT_2 ?= 8001
+export PORT ?= 8080
+
+SRC_ENV = set -a; source $(ENV_FILE); set +a;
+
+VENV = .venv
+PYTHON = $(VENV)/bin/python
+PIP = $(VENV)/bin/pip
+
+all: dev
+
+$(NAME):
+
+run: daemon
+	@make logs
+
+daemon:
+	npm run build && \
+	$(SRC_ENV) docker compose --profile prod up --build -d
+
+dev:
+	npm run dev & \
+	$(SRC_ENV) docker compose --profile dev up --build --watch
+
+$(VENV)/bin/activate: requirements.txt
+	python3 -m venv $(VENV)
+	$(PIP) install -r requirements.txt
+
+venv: $(VENV)/bin/activate
+
+makemigrations:
+	$(call run_migrations)
+
+# To run for new apps : make makemigrations-app_name
+makemigrations-%:
+	$(call run_migrations,$*)
+
+migrate:
+	$(SRC_ENV) docker compose run --rm auth python manage.py migrate
+	$(SRC_ENV) docker compose down
+
+db-update: makemigrations migrate
+
+db-clean:
+	$(SRC_ENV) docker compose down -v
+
+rebuild:
+	$(SRC_ENV) BUILD_TYPE=dev docker compose --profile dev build
+
+logs:
+	$(SRC_ENV) docker compose logs -f
+
+stop:
+	$(SRC_ENV) docker compose stop
+
+test: stop
+	$(SRC_ENV) docker compose up --build auth-test
+
+siege: stop daemon
+	$(MAKE) wait-for-healthy
+	echo "init" > siege.log
+	docker compose up siege
+	# make logs
+	@make clean
+	cat siege.log
+
+docker-clean:
+	docker compose down --rmi all
+
+docker-fclean:
+	docker system prune --all --volumes -f
+
+clean: docker-stop docker-clean
+
+fclean: db-clean clean docker-fclean
+
+re: fclean all
+debug_re: fclean debug
+
+.PHONY: all clean fclean re debug debug_re
+.PHONY: env test run daemon dev logs stop
+.PHONY: docker-stop docker-fclean run_tests
+.PHONY: makemigrations makemigrations-% migrate db-update
+
+define wait-for-healthy
+	$(SRC_ENV) \
+	while [ "$$(docker inspect --format='{{.State.Health.Status}}' $$container_id)" != "healthy" ]; do \
+		echo "Waiting for container $$container_id to become healthy..."; \
+		sleep 1; \
+	done
+endef
+
+define run_migrations
+	$(SRC_ENV) \
+	echo $(PWD) && \
+	container_id=$$(docker compose run --build --remove-orphans -d -v $(PWD):/host auth /bin/bash -c "chmod +x /app/makemigrations.sh && /app/makemigrations.sh $(if $(1),$(1))")
+
+endef