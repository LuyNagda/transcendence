--- conflicted
+++ resolved
@@ -8,20 +8,7 @@
 from channels.layers import get_channel_layer
 from rest_framework.decorators import api_view, permission_classes
 from authentication.decorators import IsAuthenticatedWithCookie
-<<<<<<< HEAD
-from django.db import models
-import uuid
-import logging, json
-from channels.layers import get_channel_layer
-from asgiref.sync import async_to_sync
-from django.db import IntegrityError
-from django.utils import timezone
-from django.urls import reverse
-from rest_framework.response import Response
-from django.core.serializers.json import DjangoJSONEncoder
-=======
 from .models import PongGame, PongRoom
->>>>>>> 456bef4d
 
 User = get_user_model()
 
@@ -62,34 +49,8 @@
         )
         room.players.add(request.user)
         logger.info(f"Room created with ID {room_id} by user {request.user.username}")
-<<<<<<< HEAD
-        
-        # Create initial room state
-        room_data = {
-            'id': room_id,
-            'mode': room.mode,
-            'owner': {
-                'id': room.owner.id,
-                'username': room.owner.username,
-            },
-            'players': [{
-                'id': request.user.id,
-                'username': request.user.username,
-            }],
-            'pendingInvitations': [],
-            'maxPlayers': room.max_players,
-            'state': room.state,
-            'currentUser': {
-                'id': request.user.id,
-                'username': request.user.username,
-            },
-            'availableSlots': room.max_players - 1
-        }
-        
-=======
         room_data = room.serialize()
         room_data['currentUser'] = request.user.player_data
->>>>>>> 456bef4d
         json_data = json.dumps(room_data, cls=DjangoJSONEncoder, separators=(',', ':'))
         return render(request, 'pong/pong_room_partial.html', {
             'room_id': room_id,
@@ -115,44 +76,6 @@
 @api_view(['GET'])
 @permission_classes([IsAuthenticatedWithCookie])
 def pong_room_view(request, room_id):
-<<<<<<< HEAD
-    room = get_object_or_404(PongRoom, room_id=room_id)
-    
-    # Create room state data
-    room_data = {
-        'id': room_id,
-        'mode': room.mode,
-        'owner': {
-            'id': room.owner.id,
-            'username': room.owner.username,
-        },
-        'players': [{
-            'id': player.id,
-            'username': player.username,
-        } for player in room.players.all()],
-        'pendingInvitations': [{
-            'id': user.id,
-            'username': user.username,
-        } for user in room.pending_invitations.all()],
-        'maxPlayers': room.max_players,
-        'state': room.state,
-        'currentUser': {
-            'id': request.user.id,
-            'username': request.user.username,
-        },
-        'availableSlots': room.max_players - room.players.count()
-    }
-    
-    json_data = json.dumps(room_data, cls=DjangoJSONEncoder, separators=(',', ':'))
-    return render(request, 'pong/pong_room.html', {
-        'room_id': room_id,
-        'pongRoom': json_data,
-        'current_user': {
-            'id': request.user.id,
-            'username': request.user.username,
-        }
-    }) 
-=======
     try:
         room = get_object_or_404(PongRoom, room_id=room_id)
         logger.info(f"Accessing room with ID {room_id} by user {request.user.username}")
@@ -170,7 +93,6 @@
     except Exception as e:
         logger.error(f"Error accessing room: {str(e)}")
         return JsonResponse({'status': 'error'})
->>>>>>> 456bef4d
 
 @api_view(['POST'])
 @permission_classes([IsAuthenticatedWithCookie])
@@ -221,52 +143,6 @@
 
 @api_view(['GET'])
 @permission_classes([IsAuthenticatedWithCookie])
-<<<<<<< HEAD
-def start_ai_game(request, room_id):
-    logger.info(f"Requête reçue pour démarrer une partie AI dans la salle {room_id} par l'utilisateur {request.user.username}")
-    room = get_object_or_404(PongRoom, room_id=room_id)
-    player1 = request.user
-    game = PongGame.objects.create(room=room, player1=player1, player2_is_ai=True, status=PongGame.Status.ONGOING)
-    logger.info(f"Partie AI créée avec succès. ID de la partie : {game.id}")
-    return redirect('pong_game', game_id=game.id)
-
-@api_view(['GET'])
-@permission_classes([IsAuthenticatedWithCookie])
-def pong_room_state(request, room_id):
-    room = get_object_or_404(PongRoom, room_id=room_id)
-    room_data = {
-        'id': room_id,
-        'mode': room.mode,
-        'owner': {
-            'id': room.owner.id,
-            'username': room.owner.username,
-        },
-        'players': [{
-            'id': player.id,
-            'username': player.username,
-        } for player in room.players.all()],
-        'pendingInvitations': [{
-            'id': user.id,
-            'username': user.username,
-        } for user in room.pending_invitations.all()],
-        'maxPlayers': room.max_players,
-        'state': room.state,
-        'currentUser': {
-            'id': request.user.id,
-            'username': request.user.username,
-        },
-        'availableSlots': room.max_players - room.players.count()
-    }
-    
-    # Ensure proper JSON encoding without extra whitespace
-    json_data = json.dumps(room_data, cls=DjangoJSONEncoder, separators=(',', ':'))
-    logger.info(f"Sending room state JSON (length: {len(json_data)}): {json_data[:200]}...")
-    
-    return render(request, 'pong/components/room_state.html', {
-        'room_id': room_id,
-        'pongRoom': json_data
-    })
-=======
 def pong_room_state(request, room_id):
     try:
         room = get_object_or_404(PongRoom, room_id=room_id)
@@ -280,5 +156,4 @@
         })
     except Exception as e:
         logger.error(f"Error getting room state: {str(e)}")
-        return JsonResponse({'error': 'Failed to get room state'}, status=500)
->>>>>>> 456bef4d
+        return JsonResponse({'error': 'Failed to get room state'}, status=500)