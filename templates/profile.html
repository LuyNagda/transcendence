{% extends 'base.html' %}

{% block title %}Profile{% endblock %}

{% block content %}
<<<<<<< HEAD
<div id="profile-form">
    <h2>Profile</h2>
    <img src="{{ user.profile_picture.url }}" class="img-thumbnail" style="max-width: 200px;">
    <p>Update your profile information.</p>
    <form method="post" hx-post="{% url 'profile' %}" hx-target="#content" hx-swap="outerHTML" hx-push-url="true" enctype="multipart/form-data" hx-headers='{"Authorization": "Bearer {{ access_token }}"}'>
        {% csrf_token %}
        {{ form.as_p }}
        <button type="submit">Update</button>
=======

{% block navbar %}{% include "navbar.html" %}{% endblock %}

<div class="container x-auto my-4" id="profile-form">
    <h1>Profile</h1>
    <form method="post" hx-post="{% url 'profile' %}" hx-target="#content" hx-swap="outerHTML" hx-push-url="true" enctype="multipart/form-data">
        <div class="row">
            <div class="col">
                    {% csrf_token %}
                    {% for field in form %}
                    <div class="form-floating my-3">
                        {{ field }}
                        <label for="{{ field.id_for_label }}">{{ field.label }}</label>
                        {% if field.errors %}
                        <div class="alert alert-danger my-1">
                            <ul class="m-0 p-0" style="list-style-type: none;">
                            {% for error in field.errors %}
                                <li>{{ error }}</li>
                            {% endfor %}
                            </ul>
                        </div>
                        {% endif %}
                    </div>
                    {% endfor %}
                    <button class="btn btn-outline-primary" type="submit">Save</button>
            </div>
            <div class="col">
                <img src="{{ user.profile_picture.url }}" class="img-thumbnail" style="width: 200px">
            </div>
        </div>
>>>>>>> 1b5e78b1
    </form>
    {% if messages %}
    {% for message in messages %}
        <div class="alert alert-{{ message.tags }} my-2">
            <p class="m-0">{{ message }}</p>
        </div>
    {% endfor %}
    {% endif %}
</div>
{% endblock %}<|MERGE_RESOLUTION|>--- conflicted
+++ resolved
@@ -3,16 +3,6 @@
 {% block title %}Profile{% endblock %}
 
 {% block content %}
-<<<<<<< HEAD
-<div id="profile-form">
-    <h2>Profile</h2>
-    <img src="{{ user.profile_picture.url }}" class="img-thumbnail" style="max-width: 200px;">
-    <p>Update your profile information.</p>
-    <form method="post" hx-post="{% url 'profile' %}" hx-target="#content" hx-swap="outerHTML" hx-push-url="true" enctype="multipart/form-data" hx-headers='{"Authorization": "Bearer {{ access_token }}"}'>
-        {% csrf_token %}
-        {{ form.as_p }}
-        <button type="submit">Update</button>
-=======
 
 {% block navbar %}{% include "navbar.html" %}{% endblock %}
 
@@ -43,7 +33,6 @@
                 <img src="{{ user.profile_picture.url }}" class="img-thumbnail" style="width: 200px">
             </div>
         </div>
->>>>>>> 1b5e78b1
     </form>
     {% if messages %}
     {% for message in messages %}
