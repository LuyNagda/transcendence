<div id="room-state" class="card" hx-get="{% url 'pong_room_state' room_id=room_id %}"
    hx-trigger="roomStateUpdate from:body" hx-swap="outerHTML">
    <script id="room-state-data" type="application/json">{{ pongRoom|safe }}</script>
    <div class="card-header">
        <h3 class="card-title">Room Information</h3>
    </div>
    <div class="card-body">
        <h5 class="card-subtitle mb-2">Mode: <span v-text="pongRoom.mode"></span></h5>
        <p class="card-text">Owner: <span v-text="pongRoom.owner.username"></span></p>

        <h6 class="mt-4">Players (<span v-text="pongRoom.players.length"></span> / <span
                v-text="pongRoom.maxPlayers"></span>)</h6>
        <ul class="list-group mb-3">
<<<<<<< HEAD
            <template v-for="player in pongRoom.players">
                <li class="list-group-item d-flex justify-content-between align-items-center">
                    <div class="d-flex align-items-center">
                        <span v-text="player.username"></span>
                        <div class="ms-2">
                            <template v-if="pongRoom.owner && player">
                                <span v-if="player.id === pongRoom.owner.id"
                                    class="badge bg-info rounded-pill me-2">Owner</span>
                            </template>
                            <template v-if="pongRoom.currentUser && player">
                                <span v-if="player.id === pongRoom.currentUser.id"
                                    class="badge bg-primary rounded-pill me-2">You</span>
                            </template>
                        </div>
                    </div>
                    <template v-if="pongRoom.owner && pongRoom.currentUser && player">
                        <button
                            v-if="pongRoom.owner.id === pongRoom.currentUser.id && player.id !== pongRoom.currentUser.id"
                            class="btn btn-danger btn-sm" @click="pongRoom.kickPlayer(player.id)">
                            Kick
                        </button>
                    </template>
                </li>
            </template>
=======
            <li v-for="player in pongRoom.players"
                class="list-group-item d-flex justify-content-between align-items-center">
                <span v-text="player.username"></span>
                <div>
                    <span v-if="player.id === pongRoom.owner.id" class="badge bg-info rounded-pill me-2">Owner</span>
                    <span v-if="player.id === pongRoom.currentUser.id"
                        class="badge bg-primary rounded-pill me-2">You</span>
                    <button
                        v-if="pongRoom.owner.id === pongRoom.currentUser.id && player.id !== pongRoom.currentUser.id"
                        class="btn btn-danger btn-sm" v-on:click="pongRoom.kickPlayer(player.id)">Kick</button>
                </div>
            </li>
>>>>>>> 456bef4d
            <li v-if="!pongRoom.players || pongRoom.players.length === 0" class="list-group-item">No players in the room
                yet.</li>
        </ul>

        <div v-if="pongRoom.pendingInvitations.length > 0">
            <h6>Pending Invitations</h6>
            <ul class="list-group mb-3">
                <li v-for="invitation in pongRoom.pendingInvitations"
                    class="list-group-item d-flex justify-content-between align-items-center">
                    <span v-text="invitation.username"></span>
                    <div>
                        <span class="badge bg-warning rounded-pill me-2">Pending</span>
                        <button v-if="pongRoom.owner.username === pongRoom.currentUser.username"
                            class="btn btn-danger btn-sm"
                            v-on:click="pongRoom.cancelInvitation(invitation.id)">Cancel</button>
                    </div>
                </li>
            </ul>
        </div>

        <p v-if="pongRoom.availableSlots > 0" class="card-text">Available slots: <span
                v-text="pongRoom.availableSlots"></span> / <span v-text="pongRoom.maxPlayers"></span></p>
        <p v-else class="card-text">Room is full (<span v-text="pongRoom.players.length"></span> / <span
                v-text="pongRoom.maxPlayers"></span>)</p>
    </div>
    <div class="card-footer" v-if="pongRoom.owner.username === pongRoom.currentUser.username">
        <button id="startGameBtn" class="btn btn-primary">Start Game</button>
    </div>
</div><|MERGE_RESOLUTION|>--- conflicted
+++ resolved
@@ -11,32 +11,6 @@
         <h6 class="mt-4">Players (<span v-text="pongRoom.players.length"></span> / <span
                 v-text="pongRoom.maxPlayers"></span>)</h6>
         <ul class="list-group mb-3">
-<<<<<<< HEAD
-            <template v-for="player in pongRoom.players">
-                <li class="list-group-item d-flex justify-content-between align-items-center">
-                    <div class="d-flex align-items-center">
-                        <span v-text="player.username"></span>
-                        <div class="ms-2">
-                            <template v-if="pongRoom.owner && player">
-                                <span v-if="player.id === pongRoom.owner.id"
-                                    class="badge bg-info rounded-pill me-2">Owner</span>
-                            </template>
-                            <template v-if="pongRoom.currentUser && player">
-                                <span v-if="player.id === pongRoom.currentUser.id"
-                                    class="badge bg-primary rounded-pill me-2">You</span>
-                            </template>
-                        </div>
-                    </div>
-                    <template v-if="pongRoom.owner && pongRoom.currentUser && player">
-                        <button
-                            v-if="pongRoom.owner.id === pongRoom.currentUser.id && player.id !== pongRoom.currentUser.id"
-                            class="btn btn-danger btn-sm" @click="pongRoom.kickPlayer(player.id)">
-                            Kick
-                        </button>
-                    </template>
-                </li>
-            </template>
-=======
             <li v-for="player in pongRoom.players"
                 class="list-group-item d-flex justify-content-between align-items-center">
                 <span v-text="player.username"></span>
@@ -49,7 +23,6 @@
                         class="btn btn-danger btn-sm" v-on:click="pongRoom.kickPlayer(player.id)">Kick</button>
                 </div>
             </li>
->>>>>>> 456bef4d
             <li v-if="!pongRoom.players || pongRoom.players.length === 0" class="list-group-item">No players in the room
                 yet.</li>
         </ul>
