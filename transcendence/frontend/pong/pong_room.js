--- conflicted
+++ resolved
@@ -150,29 +150,16 @@
     constructor(roomId, currentUser) {
         if (!roomId) {
             const roomIdElement = document.getElementById('room-id');
-<<<<<<< HEAD
-            if (roomIdElement) {
-                roomId = JSON.parse(roomIdElement.textContent);
-            }
-            if (!roomId) {
-                throw new Error('Room ID is required');
-            }
-=======
             if (roomIdElement)
                 roomId = JSON.parse(roomIdElement.textContent);
             if (!roomId)
                 throw new Error('Room ID is required');
->>>>>>> 456bef4d
         }
 
         this._roomId = roomId;
         this._currentUser = currentUser;
         this._mode = 'CLASSIC';
-<<<<<<< HEAD
-        this._owner = {};
-=======
         this._owner = { id: null, username: null };
->>>>>>> 456bef4d
         this._players = [];
         this._pendingInvitations = [];
         this._maxPlayers = 0;
@@ -197,10 +184,6 @@
     }
 
     initializeEventListeners() {
-<<<<<<< HEAD
-        // Use event delegation to handle dynamically added buttons
-=======
->>>>>>> 456bef4d
         document.addEventListener('click', (event) => {
             if (event.target && event.target.id === 'startGameBtn') {
                 this.startGame();
@@ -208,28 +191,20 @@
         });
     }
 
-<<<<<<< HEAD
+    //////////////////////////////////////////////////////////////
     // Getters
-=======
-    //////////////////////////////////////////////////////////////
-    // Getters
-    //////////////////////////////////////////////////////////////
->>>>>>> 456bef4d
+    //////////////////////////////////////////////////////////////
     get roomId() { return this._roomId; }
     get mode() { return this._mode; }
     get owner() { return this._owner; }
     get players() { return this._players; }
     get pendingInvitations() { return this._pendingInvitations; }
     get maxPlayers() { return this._maxPlayers; }
-<<<<<<< HEAD
-    get availableSlots() { return this._maxPlayers - this._players.length - this._pendingInvitations.length; }
-=======
     get availableSlots() {
         const playerCount = Array.isArray(this._players) ? this._players.length : 0;
         const invitationCount = Array.isArray(this._pendingInvitations) ? this._pendingInvitations.length : 0;
         return this._maxPlayers - playerCount - invitationCount;
     }
->>>>>>> 456bef4d
     get state() { return this._state; }
     get currentUser() { return this._currentUser; }
     get useWebGL() { return this._useWebGL; }
@@ -293,13 +268,9 @@
         }
     }
 
-<<<<<<< HEAD
+    //////////////////////////////////////////////////////////////
     // WebSocket event handlers
-=======
-    //////////////////////////////////////////////////////////////
-    // WebSocket event handlers
-    //////////////////////////////////////////////////////////////
->>>>>>> 456bef4d
+    //////////////////////////////////////////////////////////////
     handleWebSocketMessage(data) {
         logger.debug("WebSocket message received:", data);
 
@@ -314,41 +285,6 @@
     async handleGameStarted(data) {
         logger.info("Game started event received", data);
 
-<<<<<<< HEAD
-        // Create new game instance with WebGL preference
-        const isHost = this._currentUser.id === data.player1_id;
-        this._pongGame = new PongGame(data.game_id, this._currentUser, isHost, this._useWebGL);
-
-        // Add delay and retry logic for connection
-        let retryCount = 0;
-        const maxRetries = 3;
-        const retryDelay = 1000; // 1 second
-
-        while (retryCount < maxRetries) {
-            try {
-                await new Promise(resolve => setTimeout(resolve, retryDelay));
-                await this._pongGame.connect();
-                this.setStarted(true);
-                break;
-            } catch (error) {
-                retryCount++;
-                const shouldRetry = this.handleConnectionError(error.code);
-                if (!shouldRetry || retryCount === maxRetries) {
-                    logger.error("Max retry attempts reached for game connection");
-                    this._pongGame = null;
-                    this.updateState('LOBBY');
-                    return;
-                }
-            }
-        }
-
-        // Update UI state
-        this.setStarted(true);
-        this.updateState('PLAYING');
-        dynamicRender.scheduleUpdate();
-        if (this._pongGame)
-            this._pongGame.startGameLoop();
-=======
         // Create new game instance
         const isHost = this._currentUser.id === data.player1_id;
         this._pongGame = new PongGameController(data.game_id, this._currentUser, isHost, this._useWebGL);
@@ -394,7 +330,6 @@
                 }
             }
         }
->>>>>>> 456bef4d
     }
 
     handleWebSocketClose(event) {
@@ -425,13 +360,9 @@
         this.wsService.send('pongRoom', message);
     }
 
-<<<<<<< HEAD
+    //////////////////////////////////////////////////////////////
     // User actions
-=======
-    //////////////////////////////////////////////////////////////
-    // User actions
-    //////////////////////////////////////////////////////////////
->>>>>>> 456bef4d
+    //////////////////////////////////////////////////////////////
     changeMode(event) {
         const newMode = event.target.value;
         logger.debug('Setting mode from', this.mode, 'to', newMode);
@@ -453,34 +384,20 @@
 
     async startGame() {
         try {
-<<<<<<< HEAD
-=======
             if (this._players.length < this._maxPlayers) {
                 logger.error("Cannot start game: not enough players");
                 return null;
             }
->>>>>>> 456bef4d
             this._useWebGL = document.getElementById('webgl-toggle')?.checked || false;
             this.sendMessage('start_game', { id: Date.now() });
             this.setLoading(true);
         } catch (error) {
-<<<<<<< HEAD
-            console.error('Error sending start game request:', error);
-=======
             logger.error('Error sending start game request:', error);
->>>>>>> 456bef4d
             this.setLoading(false);
         }
     }
 
     updateFromState(roomState) {
-<<<<<<< HEAD
-        logger.info("updateFromState called with:", roomState);
-        let hasChanged = false;
-
-        const logChange = (property, oldValue, newValue) => {
-            logger.info(`Property ${property} changed:`, { old: oldValue, new: newValue });
-=======
         logger.debug("updateFromState called with:", roomState);
         let hasChanged = false;
 
@@ -496,25 +413,10 @@
             pendingInvitations: Array.isArray(roomState.pendingInvitations) ? roomState.pendingInvitations : [],
             maxPlayers: roomState.maxPlayers || 0,
             state: roomState.state || 'LOBBY'
->>>>>>> 456bef4d
         };
 
         // Check and update each property
         const updates = [
-<<<<<<< HEAD
-            { prop: '_mode', value: roomState.mode },
-            { prop: '_owner', value: roomState.owner, compare: (a, b) => a.id === b.id },
-            {
-                prop: '_players', value: roomState.players, compare: (a, b) =>
-                    JSON.stringify(a.map(p => p.id)) === JSON.stringify(b.map(p => p.id))
-            },
-            {
-                prop: '_pendingInvitations', value: roomState.pendingInvitations,
-                compare: (a, b) => JSON.stringify(a) === JSON.stringify(b)
-            },
-            { prop: '_maxPlayers', value: roomState.maxPlayers },
-            { prop: '_state', value: roomState.state }
-=======
             { prop: '_mode', value: safeState.mode },
             { prop: '_owner', value: safeState.owner, compare: (a, b) => a && b && a.id === b.id },
             {
@@ -528,7 +430,6 @@
             },
             { prop: '_maxPlayers', value: safeState.maxPlayers },
             { prop: '_state', value: safeState.state }
->>>>>>> 456bef4d
         ];
 
         updates.forEach(({ prop, value, compare }) => {
@@ -540,11 +441,7 @@
         });
 
         if (hasChanged) {
-<<<<<<< HEAD
-            logger.info("PongRoom state has changed, current state:", {
-=======
             logger.debug("PongRoom state has changed, current state:", {
->>>>>>> 456bef4d
                 mode: this._mode,
                 owner: this._owner,
                 players: this._players,
@@ -556,11 +453,7 @@
             this.logCurrentState();
             dynamicRender.scheduleUpdate();
         } else {
-<<<<<<< HEAD
-            logger.info("No state changes detected");
-=======
             logger.debug("No state changes detected");
->>>>>>> 456bef4d
         }
     }
 
@@ -604,10 +497,6 @@
         }
     }
 
-<<<<<<< HEAD
-    // Add helper method for connection error handling
-=======
->>>>>>> 456bef4d
     handleConnectionError(code) {
         const errorMessages = {
             4001: "Authentication failed. Please refresh the page and try again.",
@@ -623,8 +512,6 @@
     }
 }
 
-<<<<<<< HEAD
-=======
 function initializePongRoomIfPresent() {
     const pongRoomElement = document.getElementById('pong-room');
     if (!pongRoomElement) return;
@@ -647,5 +534,4 @@
 document.addEventListener("DOMContentLoaded", initializePongRoomIfPresent);
 document.body.addEventListener("htmx:afterSwap", initializePongRoomIfPresent);
 
->>>>>>> 456bef4d
 export default PongRoom;