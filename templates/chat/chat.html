{% load static %}
{% block content %}
<<<<<<< HEAD
<div class="offcanvas offcanvas-start w-50" data-bs-backdrop="static" tabindex="-1" id="chatCanvas" aria-labelledby="chatCanvas">
    <div class="offcanvas-header">
        <h4 class="offcanvas-title">Chat</h4>
        <button type="button" class="btn-close" data-bs-dismiss="offcanvas" aria-label="Close"></button>
    </div>
    <div class="offcanvas-body">
        <div class="row">
            <div class="col-4 user-list" role="navigation" aria-labelledby="userListHeading">
                <h5 id="userListHeading">Users</h5>
                <ul class="rounded bg-dark-subtle m-0 p-3" style="list-style-type: none;">
                    {% for user in users %}
                    <li>
                        <button href="#" class="btn btn-transparent btn-sm me-1 user-chat" data-user-id="{{ user.id }}" aria-label="Chat with {{ user.name|default:user.username }}">
=======
<div class="offcanvas offcanvas-start w-50" data-bs-backdrop="static" tabindex="-1" id="chatCanvas"
	aria-labelledby="chatCanvas">
	<div class="offcanvas-header">
		<h4 class="offcanvas-title">Chat</h4>
		<button type="button" class="btn-close" data-bs-dismiss="offcanvas" aria-label="Close"></button>
	</div>
	<div class="offcanvas-body">
		<div class="row">
			<div class="col-4 user-list" role="navigation" aria-labelledby="userListHeading">
				<h5 id="userListHeading">Users</h5>
				<ul class="rounded bg-dark-subtle m-0 p-3" style="list-style-type: none;">
					{% for user in users %}
					<li>
						<button href="#" class="btn btn-transparent btn-sm me-1 user-chat" data-user-id="{{ user.id }}"
							aria-label="Chat with {{ user.name|default:user.username }}">
>>>>>>> 6964d56c
							<img src="{{ user.profile_picture.url }}" class="rounded-circle" style="max-width: 20px;"
								alt="{{ user.name|default:user.username }}'s profile picture">
							<span class="user-name" aria-live="polite">{{ user.name|default:user.username }}</span>
							<span class="status-icon" aria-live="polite">
								{% if blocked_users is not None and user.id not in blocked_users %}
								{% if user.online %}
								&#x1F7E2; <!-- Green circle -->
								{% else %}
								&#x26AA; <!-- White circle -->
								{% endif %}
								{% elif blocked_users is not None %}
								&#x1F534; <!-- Red circle -->
								{% endif %}
							</span>
						</button>
                    </li>
                    {% endfor %}
                </ul>
            </div>
            <div class="col-8 chat-messages" role="region" aria-labelledby="chatHeading">
                <div class="d-flex align-items-start">
                    <h5 id="chatHeading">Select a user to start chatting</h5>
                    <span id="unreadBadge" class="mb-2 ms-2 p-1 badge rounded-pill bg-danger" aria-live="polite">
						0
						<span class="visually-hidden">Unread messages</span>
                    </span>
                </div>
                <div class="rounded m-0 p-3" style="background-color: var(--bs-dark-bg-subtle);">
                    <div class="rounded p-3 chat-bubble-container" style="background-color: var(--bs-light-bg-subtle);" id="message-history" aria-live="polite"></div>
                    <div id="chat-form-div" style="display: none;">
                        <form id="chat-form" class="d-flex mt-2" aria-labelledby="chatFormHeading">
                            <h4 id="chatFormHeading" class="visually-hidden">Chat Form</h4>
                            <input type="text" class="form-control me-1" placeholder="Type your message..." id="chat-message" aria-label="Message input">
                            <button class="btn btn-primary" type="submit" id="button-addon2" aria-label="Send message">Send</button>
                        </form>
                        <div class="mt-2">
                            {% if blocked_users is not None %} {% if user.id not in blocked_users %}
                            <button class="btn btn-danger block-user" data-user-id="{{ user.id }}" aria-label="Block {{ user.name|default:user.username }}">Block</button> {% else %}
                            <button class="btn btn-danger unblock-user" data-user-id="{{ user.id }}" aria-label="Unblock {{ user.name|default:user.username }}">Unblock</button> {% endif %} {% endif %}
                            <button class="btn btn-success invite-user" data-user-id="{{ user.id }}" aria-label="Invite {{ user.name|default:user.username }} to Pong">Invite to
								Pong</button>
                            <button class="btn btn-primary view-profile" data-user-id="{{ user.id }}" aria-label="View profile of {{ user.name|default:user.username }}">View Profile</button>
                        </div>
                    </div>
                </div>
            </div>
        </div>
    </div>
</div>

<button class="btn btn-link position-relative chat-icon" data-bs-toggle="offcanvas" data-bs-target="#chatCanvas" aria-controls="chatCanvas">
	<i class="bi bi-chat-dots fs-4"></i>
	<span class="position-absolute top-0 start-100 translate-middle badge rounded-pill bg-danger chat-badge"
		style="display: none;">
		0
	</span>
</button>

<style>
    .chat-bubble-container {
        display: flex;
        flex-direction: column;
        gap: 10px;
    }
    
    .chat-bubble {
        min-width: 25%;
        max-width: 70%;
        padding: 10px 15px;
        border-radius: 20px;
        position: relative;
        color: white;
        word-wrap: break-word;
    }
    
    .chat-bubble .message-header {
        border-bottom: 1px solid rgba(255, 255, 255, 0.3);
        margin-bottom: 5px;
        padding-bottom: 3px;
        display: flex;
        justify-content: space-between;
        align-items: center;
    }
    
    .chat-bubble .sender-name {
        font-weight: bold;
        font-size: 0.9em;
    }
    
    .chat-bubble.sent .message-header {
        flex-direction: row-reverse;
    }
    
    .chat-bubble.received .message-header {
        flex-direction: row;
    }
    
    .chat-bubble p {
        margin: 5px 0;
    }
    
    .chat-bubble.sent {
        align-self: flex-end;
        background-color: #007bff;
    }
    
    .chat-bubble.received {
        align-self: flex-start;
        background-color: #6c757d;
    }
    
    .chat-bubble small {
        display: block;
        font-size: 0.75em;
        margin-top: 5px;
        opacity: 0.7;
    }
</style>

<<<<<<< HEAD
=======
	.chat-bubble small {
		display: block;
		font-size: 0.75em;
		margin-top: 5px;
		opacity: 0.7;
	}
</style>
>>>>>>> 6964d56c
{% endblock content %}<|MERGE_RESOLUTION|>--- conflicted
+++ resolved
@@ -1,20 +1,5 @@
 {% load static %}
 {% block content %}
-<<<<<<< HEAD
-<div class="offcanvas offcanvas-start w-50" data-bs-backdrop="static" tabindex="-1" id="chatCanvas" aria-labelledby="chatCanvas">
-    <div class="offcanvas-header">
-        <h4 class="offcanvas-title">Chat</h4>
-        <button type="button" class="btn-close" data-bs-dismiss="offcanvas" aria-label="Close"></button>
-    </div>
-    <div class="offcanvas-body">
-        <div class="row">
-            <div class="col-4 user-list" role="navigation" aria-labelledby="userListHeading">
-                <h5 id="userListHeading">Users</h5>
-                <ul class="rounded bg-dark-subtle m-0 p-3" style="list-style-type: none;">
-                    {% for user in users %}
-                    <li>
-                        <button href="#" class="btn btn-transparent btn-sm me-1 user-chat" data-user-id="{{ user.id }}" aria-label="Chat with {{ user.name|default:user.username }}">
-=======
 <div class="offcanvas offcanvas-start w-50" data-bs-backdrop="static" tabindex="-1" id="chatCanvas"
 	aria-labelledby="chatCanvas">
 	<div class="offcanvas-header">
@@ -30,7 +15,6 @@
 					<li>
 						<button href="#" class="btn btn-transparent btn-sm me-1 user-chat" data-user-id="{{ user.id }}"
 							aria-label="Chat with {{ user.name|default:user.username }}">
->>>>>>> 6964d56c
 							<img src="{{ user.profile_picture.url }}" class="rounded-circle" style="max-width: 20px;"
 								alt="{{ user.name|default:user.username }}'s profile picture">
 							<span class="user-name" aria-live="polite">{{ user.name|default:user.username }}</span>
@@ -150,8 +134,52 @@
     }
 </style>
 
-<<<<<<< HEAD
-=======
+	.chat-bubble {
+		min-width: 25%;
+		max-width: 70%;
+		padding: 10px 15px;
+		border-radius: 20px;
+		position: relative;
+		color: white;
+		word-wrap: break-word;
+	}
+
+	.chat-bubble .message-header {
+		border-bottom: 1px solid rgba(255, 255, 255, 0.3);
+		margin-bottom: 5px;
+		padding-bottom: 3px;
+		display: flex;
+		justify-content: space-between;
+		align-items: center;
+	}
+
+	.chat-bubble .sender-name {
+		font-weight: bold;
+		font-size: 0.9em;
+	}
+
+	.chat-bubble.sent .message-header {
+		flex-direction: row-reverse;
+	}
+
+	.chat-bubble.received .message-header {
+		flex-direction: row;
+	}
+
+	.chat-bubble p {
+		margin: 5px 0;
+	}
+
+	.chat-bubble.sent {
+		align-self: flex-end;
+		background-color: #007bff;
+	}
+
+	.chat-bubble.received {
+		align-self: flex-start;
+		background-color: #6c757d;
+	}
+
 	.chat-bubble small {
 		display: block;
 		font-size: 0.75em;
@@ -159,5 +187,4 @@
 		opacity: 0.7;
 	}
 </style>
->>>>>>> 6964d56c
 {% endblock content %}