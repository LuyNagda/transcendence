<<<<<<< HEAD
{% extends 'base.html' %}
{% load static %}

{% block title %}Index{% endblock %}

{% block content %}

{% block navbar %}{% include "navbar.html" %}{% endblock %}
=======
{% extends 'base.html' %} {% load chat_tags %} {% block title %}Index{% endblock %} {% block content %} {% block navbar %}{% include "navbar.html" %}{% endblock %}
>>>>>>> 324d88ab

<div id="index" class="container x-auto my-4">
    <h1>I am Index File !</h1>

    <div class="text-center mt-4">
        <button class="btn btn-primary btn-lg" hx-get="{% url 'pong_view' %}" hx-target="#content" hx-swap="innerHTML" hx-push-url="true">
		Jouer à Pong
	</button>
    </div>
</div>
{% block chat %}{% render_chat %}{% endblock %} {% block footer %}{% include "footer.html" %}{% endblock %} {% endblock %}<|MERGE_RESOLUTION|>--- conflicted
+++ resolved
@@ -1,15 +1,4 @@
-<<<<<<< HEAD
-{% extends 'base.html' %}
-{% load static %}
-
-{% block title %}Index{% endblock %}
-
-{% block content %}
-
-{% block navbar %}{% include "navbar.html" %}{% endblock %}
-=======
 {% extends 'base.html' %} {% load chat_tags %} {% block title %}Index{% endblock %} {% block content %} {% block navbar %}{% include "navbar.html" %}{% endblock %}
->>>>>>> 324d88ab
 
 <div id="index" class="container x-auto my-4">
     <h1>I am Index File !</h1>
