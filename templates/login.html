{% extends 'base.html' %}

{% block title %}Login{% endblock %}

{% block content %}

{% block navbar %}{% include "navbar-login.html" %}{% endblock %}

<div class="container x-auto my-4" id="login-form">
	<h1>Login</h1>
    <form method="post" hx-post="{% url 'login' %}" hx-target="#content" hx-swap="outerHTML" hx-push-url="/index" enctype="multipart/form-data">
        {% csrf_token %}
<<<<<<< HEAD
        {{ form.as_p }}
        <button type="submit">Login</button>
        <button type="button" hx-get="{% url 'login-2fa' %}" hx-target="#content" hx-swap="outerHTML" hx-push-url="true">Login with 2FA</button>
        <a href="https://api.intra.42.fr/oauth/authorize?client_id=u-s4t2ud-8f8046fc8003d0e62f974ed9e6b3b49afb9037b4bcc536177154ecd6d297573a&redirect_uri=http%3A%2F%2F127.0.0.1%3A8000%2Fcallback&response_type=code"><button type="button">Login with 42 API</button></a>
        <p><a href="#" hx-get="{% url 'forgot-password' %}" hx-target="#content" hx-swap="outerHTML" hx-push-url="true">Forgot Password</a></p>
=======
        {% for field in form %}
		<div class="form-floating my-3">
                {{ field }}
                <label for="{{ field.id_for_label }}">{{ field.label }}</label>
		</div>
        {% endfor %}
        <button class="btn btn-outline-primary" type="submit">Login</button>
        <button class="btn btn-outline-secondary" type="button" hx-get="{% url 'login-2fa' %}" hx-target="#content" hx-swap="outerHTML" hx-push-url="true">Login with 2FA</button>
        <button class="btn btn-outline-danger" href="#" hx-get="{% url 'forgot-password' %}" hx-target="#content" hx-swap="outerHTML" hx-push-url="true">Forgot Password</button>
>>>>>>> 1b5e78b1
    </form>
    {% if messages %}
    {% for message in messages %}
        <div class="alert alert-{{ message.tags }} my-2">
            <p class="m-0">{{ message }}</p>
        </div>
    {% endfor %}
    {% endif %}
</div>
{% endblock %}<|MERGE_RESOLUTION|>--- conflicted
+++ resolved
@@ -10,23 +10,16 @@
 	<h1>Login</h1>
     <form method="post" hx-post="{% url 'login' %}" hx-target="#content" hx-swap="outerHTML" hx-push-url="/index" enctype="multipart/form-data">
         {% csrf_token %}
-<<<<<<< HEAD
-        {{ form.as_p }}
-        <button type="submit">Login</button>
-        <button type="button" hx-get="{% url 'login-2fa' %}" hx-target="#content" hx-swap="outerHTML" hx-push-url="true">Login with 2FA</button>
-        <a href="https://api.intra.42.fr/oauth/authorize?client_id=u-s4t2ud-8f8046fc8003d0e62f974ed9e6b3b49afb9037b4bcc536177154ecd6d297573a&redirect_uri=http%3A%2F%2F127.0.0.1%3A8000%2Fcallback&response_type=code"><button type="button">Login with 42 API</button></a>
-        <p><a href="#" hx-get="{% url 'forgot-password' %}" hx-target="#content" hx-swap="outerHTML" hx-push-url="true">Forgot Password</a></p>
-=======
         {% for field in form %}
 		<div class="form-floating my-3">
                 {{ field }}
                 <label for="{{ field.id_for_label }}">{{ field.label }}</label>
 		</div>
         {% endfor %}
-        <button class="btn btn-outline-primary" type="submit">Login</button>
-        <button class="btn btn-outline-secondary" type="button" hx-get="{% url 'login-2fa' %}" hx-target="#content" hx-swap="outerHTML" hx-push-url="true">Login with 2FA</button>
-        <button class="btn btn-outline-danger" href="#" hx-get="{% url 'forgot-password' %}" hx-target="#content" hx-swap="outerHTML" hx-push-url="true">Forgot Password</button>
->>>>>>> 1b5e78b1
+        <button type="submit">Login</button>
+        <button type="button" hx-get="{% url 'login-2fa' %}" hx-target="#content" hx-swap="outerHTML" hx-push-url="true">Login with 2FA</button>
+        <a href="https://api.intra.42.fr/oauth/authorize?client_id=u-s4t2ud-8f8046fc8003d0e62f974ed9e6b3b49afb9037b4bcc536177154ecd6d297573a&redirect_uri=http%3A%2F%2F127.0.0.1%3A8000%2Fcallback&response_type=code"><button type="button">Login with 42 API</button></a>
+        <p><a href="#" hx-get="{% url 'forgot-password' %}" hx-target="#content" hx-swap="outerHTML" hx-push-url="true">Forgot Password</a></p>
     </form>
     {% if messages %}
     {% for message in messages %}
